--- conflicted
+++ resolved
@@ -113,18 +113,11 @@
             ("plaintext", "Plain Text"),
             ("bash", "Bash"),
             ("css", "CSS"),
-<<<<<<< HEAD
-            ("javascript", "JavaScript"),
-            ("html", "HTML"),
-            ("python", "Python"),
-            ("toml", "TOML"),
-            ("yaml", "YAML"),
-=======
             ("html", "HTML"),
             ("javascript", "JavaScript"),
             ("python", "Python"),
             ("toml", "TOML"),
->>>>>>> 204f3b58
+            ("yaml", "YAML"),
         ],
         help_text=None,
     )
